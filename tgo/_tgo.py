#!/usr/bin/env python
# -*- coding: utf-8 -*-
""" execfile('tgo.py')
"""
from __future__ import division, print_function, absolute_import
import numpy
import scipy.spatial
import scipy.optimize
#from . import __file__

try:
    from multiprocessing_on_dill import Pool
except ImportError:
    from multiprocessing import Pool

def tgo(func, bounds, args=(), g_cons=None, g_args=(), n=100,
        k_t=None, callback=None, minimizer_kwargs=None, options=None,
        multiproc=False):
    """
    Finds the global minima of a function using topograhphical global
    optimisation.

    Parameters
    ----------
    func : callable
        The objective function to be minimized.  Must be in the form
        ``f(x, *args)``, where ``x`` is the argument in the form of a 1-D array
        and ``args`` is a  tuple of any additional fixed parameters needed to
        completely specify the function.

    bounds : sequence
        Bounds for variables.  ``(min, max)`` pairs for each element in ``x``,
        defining the lower and upper bounds for the optimizing argument of
        `func`. It is required to have ``len(bounds) == len(x)``.
        ``len(bounds)`` is used to determine the number of parameters in ``x``.
        Use ``None`` for one of min or max when there is no bound in that
        direction. By default bounds are ``(None, None)``.

    args : tuple, optional
        Any additional fixed parameters needed to completely specify the
        objective function.

    g_cons : sequence of callable functions, optional
        Function(s) used to define a limited subset to defining the feasible
        set of solutions in R^n in the form g(x) <= 0 applied as g : R^n -> R^m

        NOTE: If the ``constraints`` sequence used in the local optimization
              problem is not defined in ``minimizer_kwargs`` and a constrained
              method is used then the ``g_cons`` will be used.
              (Defining a ``constraints`` sequence in ``minimizer_kwargs``
               means that ``g_cons`` will not be added so if equality
               constraints and so forth need to be added then the inequality
               functions in ``g_cons`` need to be added to ``minimizer_kwargs``
               too).

    g_args : sequence of tuples, optional
        Any additional fixed parameters needed to completely specify the
        feasible set functions ``g_cons``.
        ex. g_cons = (f1(x, *args1), f2(x, *args2))
        then
            g_args = (args1, args2)

    n : int, optional
        Number of sampling points used in the construction of the topography
        matrix.

    k_t : int, optional
        Defines the number of columns constructed in the k-t matrix. The higher
        k is the lower the amount of minimisers will be used for local search
        routines. If None the empirical model of Henderson et. al. (2015) will
        be used. (Note: Lower ``k_t`` values increase the number of local
        minimisations that need need to be performed, but could potentially be
        more robust depending on the local solver used due to testing more
        local minimisers on the function hypersuface)

    minimizer_kwargs : dict, optional
        Extra keyword arguments to be passed to the minimizer
        ``scipy.optimize.minimize`` Some important options could be:

            method : str
                The minimization method (e.g. ``SLSQP``)
            args : tuple
                Extra arguments passed to the objective function (``func``) and
                its derivatives (Jacobian, Hessian).

            options : {ftol: 1e-12}

    callback : callable, optional
        Called after each iteration, as ``callback(xk)``, where ``xk`` is the
        current parameter vector.

    options : dict, optional
        A dictionary of solver options. All methods in scipy.optimize.minimize
        accept the following generic options:

            maxiter : int
                Maximum number of iterations to perform.
            disp : bool
                Set to True to print convergence messages.

        The following options are also used in the global routine:

            maxfev : int
                Maximum number of iterations to perform in local solvers.
                (Note only methods that support this option will terminate
                tgo at the exact specified value)

    multiproc : boolean, optional
        If True the local minimizations of the minimizer points will be pooled
        and processed in parallel using the multiprocessing module. This could
        significantly speed up slow optimizations.

    Returns
    -------
    res : OptimizeResult
        The optimization result represented as a `OptimizeResult` object.
        Important attributes are:
        ``x`` the solution array corresponding to the global minimum,
        ``fun`` the function output at the global solution,
        ``xl`` an ordered list of local minima solutions,
        ``funl`` the function output at the corresponding local solutions,
        ``success`` a Boolean flag indicating if the optimizer exited
        successfully and
        ``message`` which describes the cause of the termination,
        ``nfev`` the total number of objective function evaluations including
        the sampling calls.
        ``nlfev`` the total number of objective function evaluations
        culminating from all local search optimisations.

    Notes
    -----
    Global optimization using the Topographical Global Optimization (TGO)
    method first proposed by T??rn (1990) [1] with the the semi-empirical
    correlation by Hendorson et. al. (2015) [2] for k integer defining the
    k-t matrix.

    The TGO is a clustering method that uses graph theory to generate good
    starting points for local search methods from points distributed uniformly
    in the interior of the feasible set. These points are generated using the
    Sobol (1967) [3] sequence.

    The local search method may be specified using the ``minimizer_kwargs``
    parameter which is inputted to ``scipy.optimize.minimize``. By default
    the ``SLSQP`` method is used. In general it is recommended to use the
    ``SLSQP`` or ``COBYLA`` local minimization if inequality constraints
    are defined for the problem since the other methods do not use constraints.

    Performance can sometimes be improved by either increasing or decreasing
    the amount of sampling points ``n`` depending on the system. Increasing the
    amount of sampling points can lead to a lower amount of minimisers found
    which requires fewer local optimisations. Forcing a low ``k_t`` value will
    nearly always increase the amount of function evaluations that need to be
    performed, but could lead to increased robustness.

    The primitive polynomials and various sets of initial direction numbers for
    generating Sobol sequences is provided by [4] by Frances Kuo and
    Stephen Joe. The original program sobol.cc is available and described at
    http://web.maths.unsw.edu.au/~fkuo/sobol/ translated to Python 3 by
    Carl Sandrock 2016-03-31

    Examples
    --------
    First consider the problem of minimizing the Rosenbrock function. This
    function is implemented in `rosen` in `scipy.optimize`

    >>> from scipy.optimize import rosen, tgo
    >>> bounds = [(0,2), (0, 2), (0, 2), (0, 2), (0, 2)]
    >>> result = tgo(rosen, bounds)
    >>> result.x, result.fun
    (array([ 1.,  1.,  1.,  1.,  1.]), 2.9203923741900809e-18)

    Note that bounds determine the dimensionality of the objective
    function and is therefore a required input, however you can specify
    empty bounds using ``None`` or objects like numpy.inf which will be
    converted to large float numbers.

    >>> bounds = [(None, None), (None, None), (None, None), (None, None)]
    >>> result = tgo(rosen, bounds)
    >>> result.x
    array([ 0.99999851,  0.99999704,  0.99999411,  0.9999882 ])

    Next we consider the Eggholder function, a problem with several local
    minima and one global minimum.
    (https://en.wikipedia.org/wiki/Test_functions_for_optimization)

    >>> from scipy.optimize import tgo
    >>> from _tgo import tgo
    >>> import numpy as np
    >>> def eggholder(x):
    ...     return (-(x[1] + 47.0)
    ...             * np.sin(np.sqrt(abs(x[0]/2.0 + (x[1] + 47.0))))
    ...             - x[0] * np.sin(np.sqrt(abs(x[0] - (x[1] + 47.0))))
    ...             )
    ...
    >>> bounds = [(-512, 512), (-512, 512)]
    >>> result = tgo(eggholder, bounds)
    >>> result.x, result.fun
    (array([ 512.        ,  404.23180542]), -959.64066272085051)

    ``tgo`` also has a return for any other local minima that was found, these
     can be called using:

    >>> result.xl, result.funl
    (array([[ 512.        ,  404.23180542],
           [-456.88574619, -382.6233161 ],
           [ 283.07593402, -487.12566542],
           [ 324.99187533,  216.0475439 ],
           [-105.87688985,  423.15324143],
           [-242.97923629,  274.38032063],
           [-414.8157022 ,   98.73012628],
           [ 150.2320956 ,  301.31377513],
           [  91.00922754, -391.28375925],
           [ 361.66626134, -106.96489228]]),
           array([-959.64066272, -786.52599408, -718.16745962, -582.30628005,
           -565.99778097, -559.78685655, -557.85777903, -493.9605115 ,
           -426.48799655, -419.31194957]))

    Now suppose we want to find a larger amount of local minima, this can be
    accomplished for example by increasing the amount of sampling points...

    >>> result_2 = tgo(eggholder, bounds, n=1000)
    >>> len(result.xl), len(result_2.xl)
    (10, 60)

    ...or by lowering the k_t value:

    >>> result_3 = tgo(eggholder, bounds, k_t=1)
    >>> len(result.xl), len(result_2.xl), len(result_3.xl)
    (10, 60, 48)

    To demonstrate solving problems with non-linear constraints consider the
    following example from [5] (Hock and Schittkowski problem 18):

    Minimize: f = 0.01 * (x_1)**2 + (x_2)**2

    Subject to: x_1 * x_2 - 25.0 >= 0,
                (x_1)**2 + (x_2)**2 - 25.0 >= 0,
                2 <= x_1 <= 50,
                0 <= x_2 <= 50.

    Approx. Answer:
        f([(250)**0.5 , (2.5)**0.5]) = 5.0

    >>> from scipy.optimize import tgo
    >>> def f(x):
    ...     return 0.01 * (x[0])**2 + (x[1])**2
    ...
    >>> def g1(x):
    ...     return x[0] * x[1] - 25.0
    ...
    >>> def g2(x):
    ...     return x[0]**2 + x[1]**2 - 25.0
    ...
    >>> g = (g1, g2)
    >>> bounds = [(2, 50), (0, 50)]
    >>> result = tgo(f, bounds, g_cons=g)
    >>> result.x, result.fun
    (array([ 15.81138847,   1.58113881]), 4.9999999999996252)


    References
    ----------
    .. [1] T??rn, A (1990) "Topographical global optimization", Reports on
           Computer Science and Mathematics Ser. A, No 199, 8p. Abo Akademi
           University, Sweden
    .. [2] Henderson, N, de S?? R??go, M, Sacco, WF, Rodrigues, RA Jr. (2015) "A
           new look at the topographical global optimization method and its
           application to the phase stability analysis of mixtures",
           Chemical Engineering Science, 127, 151-174
    .. [3] Sobol, IM (1967) "The distribution of points in a cube and the
           approximate evaluation of integrals. USSR Comput. Math. Math. Phys.
           7, 86-112.
    .. [4] S. Joe and F. Y. Kuo (2008) "Constructing Sobol sequences with
           better  two-dimensional projections", SIAM J. Sci. Comput. 30,
           2635-2654
    .. [5] Hoch, W and Schittkowski, K (1981) "Test examples for nonlinear
           programming codes." Lecture Notes in Economics and mathematical
           Systems, 187. Springer-Verlag, New York.
           http://www.ai7.uni-bayreuth.de/test_problem_coll.pdf
    """
    # Initiate TGO class
    TGOc = TGO(func, bounds, args=args, g_cons=g_cons, g_args=g_args, n=n,
               k_t=k_t, callback=callback, minimizer_kwargs=minimizer_kwargs,
               options=options, multiproc=multiproc)

    sample = True
    while sample:
        # Generate sampling points
        if TGOc.disp:
            print('Generating sampling points')
<<<<<<< HEAD

        TGOc.sampling()
        # Find subspace of feasible points
        if g_cons is not None:
            TGOc.subspace()
        else:
            TGOc.fn = TGOc.n

        # Find topograph
        if TGOc.disp:
            print('Constructing topograph')

        TGOc.topograph()

        # Check for tabletop and nan values
        if not TGOc.T.any() == True:
            if TGOc.disp:
                print('No minimizers found. Increasing sampling space.')

            n_add = 100
            if options is not None:
                if 'maxiter' in options.keys():
                    n_add = int((options['maxiter'] - TGOc.fn)/1.618)
                    if n_add < 1:
                        TGOc.res.message = ("Failed to find a minimizer "
                                            "within the maximum allowed "
                                            "function evaluations.")
                        if TGOc.disp:
                            print(TGOc.res.message + " Breaking routine...")

                        TGOc.break_routine = True
                        TGOc.res.success = False
                        sample = False

            TGOc.n += n_add

            # Include each sampling point as func evaluation:
            TGOc.res.nfev = TGOc.fn
        else:  # If good values are found stop while loop
            # Include each sampling point as func evaluation:
            TGOc.res.nfev = TGOc.fn
            sample = False

    if not TGOc.break_routine:
        if TGOc.disp:
            print("Succesfully completed construction of topograph, "
                  "starting local minimizations.")

        # Find the optimal k+ topograph
        # Find epsilon_i parameter for current system
        if k_t is None:
            TGOc.K_opt = TGOc.K_optimal()
        else:
            TGOc.K_opt = TGOc.k_t_matrix(TGOc.T, k_t)

=======

        TGOc.sampling()
        # Find subspace of feasible points
        if g_cons is not None:
            TGOc.subspace()
        else:
            TGOc.fn = TGOc.n

        # Find topograph
        if TGOc.disp:
            print('Constructing topograph')

        TGOc.topograph()

        # Check for tabletop and nan values
        if not TGOc.T.any() == True:
            if TGOc.disp:
                print('No minimizers found. Increasing sampling space.')

            n_add = 100
            if options is not None:
                if 'maxiter' in options.keys():
                    n_add = int((options['maxiter'] - TGOc.fn)/1.618)
                    if n_add < 1:
                        TGOc.res.message = ("Failed to find a minimizer "
                                            "within the maximum allowed "
                                            "function evaluations.")
                        if TGOc.disp:
                            print(TGOc.res.message + " Breaking routine...")
                            TGOc.break_routine = True
                            TGOc.res.success = False
                            sample = False

            TGOc.n += n_add

            # Include each sampling point as func evaluation:
            TGOc.res.nfev = TGOc.fn
        else:  # If good values are found stop while loop
            # Include each sampling point as func evaluation:
            TGOc.res.nfev = TGOc.fn
            sample = False

    if not TGOc.break_routine:
        if TGOc.disp:
            print("Succesfully completed construction of topograph, "
                  "starting local minimizations.")

        # Find the optimal k+ topograph
        # Find epsilon_i parameter for current system
        if k_t is None:
            TGOc.K_opt = TGOc.K_optimal()
        else:
            TGOc.K_opt = TGOc.k_t_matrix(TGOc.T, k_t)

>>>>>>> 6ab0c54d
    if not TGOc.break_routine:
        # Local Search: Find the minimiser float values and func vals.
        TGOc.l_minima()

    # Confirm the routine ran succesfully
    if not TGOc.break_routine:
        TGOc.res.message = 'Optimization terminated successfully.'
        TGOc.res.success = True

    # Add local func evals to sampling func evals
    TGOc.res.nfev += TGOc.res.nlfev

    return TGOc.res


# %% Define tgo class
class TGO(object):
    """
    This class implements the tgo routine
    """

    def __init__(self, func, bounds, args=(), g_cons=None, g_args=(), n=100,
                 k_t=None, callback=None, minimizer_kwargs=None,
                 options=None, multiproc=False):

        self.func = func
        self.bounds = bounds
        self.args = args
        if type(g_cons) is not tuple and type(g_cons) is not list:
            self.g_func = (g_cons,)
        else:
            self.g_func = g_cons

        self.g_args = g_args
        self.n = n
        self.n_sampled = 0  # To track sampling points already evaluated
        self.k_t = k_t
        if k_t is not None:
            self.k_opt = k_t

        self.callback = callback
        self.maxfev = None
        self.disp = False
        if options is not None:
            if 'maxfev' in options:
                self.maxfev = options['maxfev']
            if 'disp' in options:
                self.disp = options['disp']

        # set bounds
        abound = numpy.array(bounds, float)
        # Check if bounds are correctly specified
        if abound.ndim > 1:
            bnderr = numpy.where(abound[:, 0] > abound[:, 1])[0]
            # Set none finite values to large floats
            infind = ~numpy.isfinite(abound)
            abound[infind[:, 0], 0] = -1e50  # e308
            abound[infind[:, 1], 1] = 1e50  # e308
        else:
            bnderr = numpy.where(abound[0] > abound[1])[0]
            # Set none finite values to large floats
            infind = ~numpy.isfinite(abound)
            infind = numpy.asarray(infind, dtype=int)

            abound[infind[0]] = -1e50  # e308
            abound[infind[1]] = 1e50  # e308

        if bnderr.any():
            raise ValueError('Error: lb > ub in bounds %s.' %
                             ', '.join(str(b) for b in bnderr))

        self.bounds = abound

        # Define constraint function used in local minimisation
        if g_cons is not None:
            self.min_cons = []
            for g in self.g_func:
                self.min_cons.append({'type': 'ineq',
                                      'fun': g})

        # Define local minimization keyword arguments
        if minimizer_kwargs is not None:
            self.minimizer_kwargs = minimizer_kwargs
            if 'args' not in minimizer_kwargs:
                self.minimizer_kwargs['args'] = self.args

            if 'method' not in minimizer_kwargs:
                self.minimizer_kwargs['method'] = 'SLSQP'

            if 'bounds' not in minimizer_kwargs:
                self.minimizer_kwargs['bounds'] = self.bounds

            if 'options' not in minimizer_kwargs:
                minimizer_kwargs['options'] = {'ftol': 1e-12}

                if options is not None:
                    if 'ftol' in options:
                        self.minimizer_kwargs['options']['ftol'] = \
                            options['ftol']
                    if 'maxfev' in options:
                        self.minimizer_kwargs['options']['maxfev'] = \
                            options['maxfev']
                    if 'disp' in options:
                        self.minimizer_kwargs['options']['disp'] = \
                            options['disp']

            if 'callback' not in minimizer_kwargs:
                minimizer_kwargs['callback'] = self.callback

            if self.minimizer_kwargs['method'] == 'SLSQP' or \
                            self.minimizer_kwargs['method'] == 'COBYLA':
                if 'constraints' not in minimizer_kwargs:
                    minimizer_kwargs['constraints'] = self.min_cons
        else:
            self.minimizer_kwargs = {'args': self.args,
                                     'method': 'SLSQP',
                                     'bounds': self.bounds,
                                     'options': {'ftol': 1e-12},
                                     'callback': self.callback
                                     }

            if g_cons is not None:
                self.minimizer_kwargs['constraints'] = self.min_cons

            if options is not None:
                if 'ftol' in options:
                    self.minimizer_kwargs['options']['ftol'] = \
                        options['ftol']
                if 'maxfev' in options:
                    self.minimizer_kwargs['options']['maxfev'] = \
                        options['maxfev']
                if 'disp' in options:
                    self.minimizer_kwargs['options']['disp'] = options['disp']

        # Remove unknown solver options to avoid OptimizeWarning:
        if self.minimizer_kwargs['method'] == 'SLSQP' or \
                        self.minimizer_kwargs['method'] == 'COBYLA':
            try:
                del self.minimizer_kwargs['options']['maxfev']
            except KeyError:
                pass

        self.break_routine = False

        self.multiproc = multiproc

        # Initialize return object
        self.res = scipy.optimize.OptimizeResult()
        self.res.nfev = 0
        self.res.nlfev = 0  # Local function evals for all minimisers
        self.res.nljev = 0  # Local jacobian evals for all minimisers

    def sobol_points(self, N, D):
        """
        sobol.cc by Frances Kuo and Stephen Joe translated to Python 3 by
        Carl Sandrock 2016-03-31

        The original program is available and described at
        http://web.maths.unsw.edu.au/~fkuo/sobol/
        """
        import gzip
        import os
        path = os.path.join(os.path.dirname(__file__), 'new-joe-kuo-6.21201.gz')
        with gzip.open(path) as f:
            unsigned = "uint64"
            # swallow header
            buffer = next(f)

            L = int(numpy.log(N) // numpy.log(2.0)) + 1

            C = numpy.ones(N, dtype=unsigned)
            for i in range(1, N):
                value = i
                while value & 1:
                    value >>= 1
                    C[i] += 1

            points = numpy.zeros((N, D), dtype='double')

            # XXX: This appears not to set the first element of V
            V = numpy.empty(L + 1, dtype=unsigned)
            for i in range(1, L + 1):
                V[i] = 1 << (32 - i)

            X = numpy.empty(N, dtype=unsigned)
            X[0] = 0
            for i in range(1, N):
                X[i] = X[i - 1] ^ V[C[i - 1]]
                points[i, 0] = X[i] / 2 ** 32

            for j in range(1, D):
                F_int = [int(item) for item in next(f).strip().split()]
                (d, s, a), m = F_int[:3], [0] + F_int[3:]

                if L <= s:
                    for i in range(1, L + 1): V[i] = m[i] << (32 - i)
                else:
                    for i in range(1, s + 1): V[i] = m[i] << (32 - i)
                    for i in range(s + 1, L + 1):
                        V[i] = V[i - s] ^ (
                        V[i - s] >> numpy.array(s, dtype=unsigned))
                        for k in range(1, s):
                            V[i] ^= numpy.array(
                                (((a >> (s - 1 - k)) & 1) * V[i - k]),
                                dtype=unsigned)

                X[0] = 0
                for i in range(1, N):
                    X[i] = X[i - 1] ^ V[C[i - 1]]
                    points[i, j] = X[i] / 2 ** 32  # *** the actual points

            return points

    def sampling(self):
        """
        Generates uniform sampling points in a hypercube and scales the points
        to the bound limits.
        """
        # Generate sampling points.
        #  TODO Assert if func output matches dims. found from bounds
        self.m = len(self.bounds)  # Dimensions

        # Generate uniform sample points in R^m
        self.C = self.sobol_points(self.n, self.m)

        # Distribute over bounds
        # TODO: Find a better way to do this
        for i in range(len(self.bounds)):
            self.C[:, i] = (self.C[:, i] *
                            (self.bounds[i][1] - self.bounds[i][0])
                            + self.bounds[i][0])

        return self.C

    def subspace(self):
        """Find subspace of feasible points from g_func definition"""
        # Subspace of feasible points.
        for g in self.g_func:
            self.C = self.C[g(self.C.T, *self.g_args) >= 0.0]
            if self.C.size == 0:
<<<<<<< HEAD
                self.res.message = ('No sampling point found within the '
                                        'feasible set. Increasing sampling '
                                        'size.')
                if self.disp:
                    print(self.res.message)
=======
                if self.disp:
                    self.res.message = ('No sampling point found within the '
                                        'feasible set. Increasing sampling '
                                        'size.')
>>>>>>> 6ab0c54d

        self.fn = numpy.shape(self.C)[0]
        return

    def topograph(self):
        """
        Returns the topographical matrix with True boolean values indicating
        positive entries and False ref. values indicating negative values.
        """
        self.Y = scipy.spatial.distance.cdist(self.C, self.C, 'euclidean')
        self.Z = numpy.argsort(self.Y, axis=-1)
        # Topographical matrix without signs:
        self.A = numpy.delete(self.Z, 0, axis=-1)
        # Obj. function returns to be used as reference table.:
        if self.n_sampled > 0:  # Store old function evaluations
            Ftemp = self.F

        self.F = numpy.zeros(numpy.shape(self.C)[0])
        # New function evaluations
        for i in range(self.n_sampled, numpy.shape(self.C)[0]):
            self.F[i] = self.func(self.C[i,:], *self.args)

        if self.n_sampled > 0:  # Restore saved function evaluations
            self.F[0:self.n_sampled] = Ftemp

        self.n_sampled = numpy.shape(self.C)[0]# self.n
        # Create float value and bool topograph:
        # This replaces all index values in A with the function result:
        self.H = self.F[self.A]

        # Replace numpy inf, -inf and nan objects with floating point numbers
        # fixme: Find a better way to deal with numpy.nan values.
        # nan --> float
        self.H[numpy.isnan(self.H)] = numpy.inf
        self.F[numpy.isnan(self.F)] = numpy.inf
        # inf, -inf  --> floats
        self.H = numpy.nan_to_num(self.H)
        self.F = numpy.nan_to_num(self.F)

        # Topograph with Boolean entries:
        self.T = (self.H.T > self.F.T).T
        return self.T, self.H, self.F

    def k_t_matrix(self, T, k):
        """Returns the k-t topograph matrix"""
        return T[:, 0:k]

    def minimizers(self, K):
        """Returns the minimizer indexes of a k-t matrix"""
        Minimizers = numpy.all(K, axis=-1)
        # Find data point indexes of minimizers:
        return numpy.where(Minimizers)[0]

    def K_optimal(self):
        """
        Returns the optimal k-t topograph with the semi-empirical correlation
        proposed by Henderson et. al. (2015)
        """
        # TODO: Recheck correct implementation, compare with HS19
        K_1 = self.k_t_matrix(self.T, 1)  # 1-t topograph
        if len(self.minimizers(K_1)) == 1:
            if self.disp:
                print("Found k_c = {}".format(1))
            self.K_opt = K_1
            return self.K_opt

        k_1 = len(self.minimizers(K_1))
        k_i = k_1
        i = 2
        while k_1 == k_i:
            K_i = self.k_t_matrix(self.T, i)
            k_i = len(self.minimizers(K_i))
            i += 1
            print(i)

        ep = i * k_i / (k_1 - k_i)
        k_c = numpy.floor((-(ep - 1) + numpy.sqrt((ep - 1.0)**2 + 80.0 * ep))
                          / 2.0)

        if self.disp:
            print("Found k_c = {}".format(k_c))

<<<<<<< HEAD
        self.k_opt = int(k_c + 1)
        if self.k_opt > numpy.shape(self.T)[1]:
=======
        k_opt = int(k_c + 1)
        if k_opt > numpy.shape(self.T)[1]:
>>>>>>> 6ab0c54d
            # If size of k_opt exceeds t-graph size.
            self.k_opt = int(numpy.shape(self.T)[1])

        self.K_opt = self.k_t_matrix(self.T, self.k_opt)
        return self.K_opt

    def process_pool(self, ind):
        """
        This function is used to calculate the mimima of each starting point
        in the multiprocessing pool.

        Parameters
        ----------
        ind : int
            Index of current sampling point to access.

        Returns
        -------
        lres : OptimizeResult
            The local optimization result represented as a `OptimizeResult`
            object.
        """
        if self.callback is not None:
            print('Callback for multiprocess '
                  'minimizer starting at {}:'.format(self.C[ind, :], ))

        if self.disp:
            print('Starting multiprocess local '
                  'minimization at {}...'.format(self.C[ind, :]))

        lres = scipy.optimize.minimize(self.func, self.C[ind, :],
                                       **self.minimizer_kwargs)

        # Local function evals for all minimisers
        self.res.nlfev += lres.nfev
        return lres

    def l_minima(self):
        """
        Find the local minima using the chosen local minimisation method with
        the minimisers as starting points.
        """
        # Sort to start with lowest minimizer
        Min_ind = self.minimizers(self.K_opt)
        if len(Min_ind) == 0:  # No min index found
            while len(Min_ind) == 0:
                self.k_opt -= 1
                self.K_opt = self.k_t_matrix(self.T, self.k_opt)
                Min_ind = self.minimizers(self.K_opt)

        Min_fun = self.F[Min_ind]
        fun_min_ind = numpy.argsort(Min_fun)
        Min_ind = Min_ind[fun_min_ind]

        # Init storages
        self.x_vals = []
        self.Func_min = numpy.zeros_like(Min_ind, dtype=float)

        if self.maxfev is not None:  # Update number of sampling points
            self.maxfev -= self.n

        # Pool processes if multiprocessing
        if self.multiproc:
            p = Pool()
            lres_list = p.map(self.process_pool, Min_ind)


        for i, ind in zip(range(len(Min_ind)), Min_ind):
            if not self.multiproc:
                if self.callback is not None:
                    print('Callback for '
                          'minimizer starting at {}:'.format(self.C[ind, :], ))

                if self.disp:
                    print('Starting local '
                          'minimization at {}...'.format(self.C[ind, :]))

                # Find minimum x vals
                lres = scipy.optimize.minimize(self.func, self.C[ind, :],
                                               **self.minimizer_kwargs)

            elif self.multiproc:
                lres = lres_list[i]

            self.x_vals.append(lres.x)
            self.Func_min[i] = lres.fun

            # Local function evals for all minimisers
            self.res.nlfev += lres.nfev

            if self.maxfev is not None:
                self.maxfev -= lres.nfev
                self.minimizer_kwargs['options']['maxfev'] = self.maxfev
                if self.maxfev <= 0:
                    self.res.message = 'Maximum number of function' \
                                       ' evaluations exceeded'
                    self.res.success = False
                    self.break_routine = True

                    if self.disp:
                        print('Maximum number of function evaluations exceeded'
                              'breaking'
                              'minimizations at {}...'.format(self.C[ind, :]))

                        if not self.multiproc:
                            for j in range(i + 1, len(Min_ind)):
                                self.x_vals.append(self.C[Min_ind[j], :])
                                self.Func_min[j] = self.F[Min_ind[j]]

                    if not self.multiproc:
                        break

        self.x_vals = numpy.array(self.x_vals)
        # Sort and save
        ind_sorted = numpy.argsort(self.Func_min)  # Sorted indexes in Func_min

        # Save ordered list of minima
        self.res.xl = self.x_vals[ind_sorted]  # Ordered x vals
        self.res.funl = self.Func_min[ind_sorted]  # Ordered fun values

        # Find global of all minimisers
        if numpy.size(ind_sorted) == 0: #TODO: Check
            self.res.message = ("Local solver failed to converge.")
            self.break_routine = True
            self.res.success = False
            self.res.x = self.x_vals
            self.res.fun = self.Func_min
            x_global_min = self.x_vals[0]
            return x_global_min

        self.res.x = self.x_vals[ind_sorted[0]]  # Save global minima
        x_global_min = self.x_vals[ind_sorted[0]][0]
        self.res.fun = self.Func_min[ind_sorted[0]]  # Save global fun value
        return x_global_min



if __name__ == '__main__':
    pass
    import doctest
    doctest.testmod()

    #tgo(func, bounds, options={'maxfev': 2000})

    from numpy import prod
    def fun( x):
        f1 = sum(x)
        f2 = prod(x)
        f1 = f1 / 2
        f2 = f2 ** (1.0 / 2)
        f = (f1 - f2) ** 2

        return f


    bounds = list(zip([0.0] * 2, [10.0] * 2))

    tgo(fun, bounds)<|MERGE_RESOLUTION|>--- conflicted
+++ resolved
@@ -288,7 +288,6 @@
         # Generate sampling points
         if TGOc.disp:
             print('Generating sampling points')
-<<<<<<< HEAD
 
         TGOc.sampling()
         # Find subspace of feasible points
@@ -344,62 +343,6 @@
         else:
             TGOc.K_opt = TGOc.k_t_matrix(TGOc.T, k_t)
 
-=======
-
-        TGOc.sampling()
-        # Find subspace of feasible points
-        if g_cons is not None:
-            TGOc.subspace()
-        else:
-            TGOc.fn = TGOc.n
-
-        # Find topograph
-        if TGOc.disp:
-            print('Constructing topograph')
-
-        TGOc.topograph()
-
-        # Check for tabletop and nan values
-        if not TGOc.T.any() == True:
-            if TGOc.disp:
-                print('No minimizers found. Increasing sampling space.')
-
-            n_add = 100
-            if options is not None:
-                if 'maxiter' in options.keys():
-                    n_add = int((options['maxiter'] - TGOc.fn)/1.618)
-                    if n_add < 1:
-                        TGOc.res.message = ("Failed to find a minimizer "
-                                            "within the maximum allowed "
-                                            "function evaluations.")
-                        if TGOc.disp:
-                            print(TGOc.res.message + " Breaking routine...")
-                            TGOc.break_routine = True
-                            TGOc.res.success = False
-                            sample = False
-
-            TGOc.n += n_add
-
-            # Include each sampling point as func evaluation:
-            TGOc.res.nfev = TGOc.fn
-        else:  # If good values are found stop while loop
-            # Include each sampling point as func evaluation:
-            TGOc.res.nfev = TGOc.fn
-            sample = False
-
-    if not TGOc.break_routine:
-        if TGOc.disp:
-            print("Succesfully completed construction of topograph, "
-                  "starting local minimizations.")
-
-        # Find the optimal k+ topograph
-        # Find epsilon_i parameter for current system
-        if k_t is None:
-            TGOc.K_opt = TGOc.K_optimal()
-        else:
-            TGOc.K_opt = TGOc.k_t_matrix(TGOc.T, k_t)
-
->>>>>>> 6ab0c54d
     if not TGOc.break_routine:
         # Local Search: Find the minimiser float values and func vals.
         TGOc.l_minima()
@@ -640,18 +583,10 @@
         for g in self.g_func:
             self.C = self.C[g(self.C.T, *self.g_args) >= 0.0]
             if self.C.size == 0:
-<<<<<<< HEAD
-                self.res.message = ('No sampling point found within the '
-                                        'feasible set. Increasing sampling '
-                                        'size.')
-                if self.disp:
-                    print(self.res.message)
-=======
                 if self.disp:
                     self.res.message = ('No sampling point found within the '
                                         'feasible set. Increasing sampling '
                                         'size.')
->>>>>>> 6ab0c54d
 
         self.fn = numpy.shape(self.C)[0]
         return
@@ -734,13 +669,8 @@
         if self.disp:
             print("Found k_c = {}".format(k_c))
 
-<<<<<<< HEAD
         self.k_opt = int(k_c + 1)
         if self.k_opt > numpy.shape(self.T)[1]:
-=======
-        k_opt = int(k_c + 1)
-        if k_opt > numpy.shape(self.T)[1]:
->>>>>>> 6ab0c54d
             # If size of k_opt exceeds t-graph size.
             self.k_opt = int(numpy.shape(self.T)[1])
 
